# pylint: disable=no-self-argument
"""OpenNEM Directory Listing Parser

Used to parse default http server directory listings and returns a list of file
objects

Currently supports:

    * IIS default listings and variations
    * Extracing metadata from AEMO filenames
"""

import html
import logging
import re
from datetime import datetime
from enum import Enum
from operator import attrgetter
from pathlib import Path
from typing import Any
from urllib.parse import urljoin
from zoneinfo import ZoneInfo

from pydantic import ValidationError, field_validator, validator
from pyquery import PyQuery as pq

from opennem.core.downloader import url_downloader
from opennem.core.normalizers import is_number, strip_double_spaces
from opennem.core.parsers.aemo.filenames import parse_aemo_filename
from opennem.schema.core import BaseConfig
from opennem.schema.date_range import CrawlDateRange

logger = logging.getLogger("opennem.parsers.dirlisting")

__iis_line_match = re.compile(
    r"(?P<modified_date>.*[AM|PM])\ {2,}(?P<file_size>(\d{1,}|\<dir\>))\ "
    r"<a href=['\"]?(?P<link>[^'\" >]+)['\"]>(?P<filename>[^\<]+)"
)

__nemweb_line_match = re.compile(
    r"(?P<modified_date>\d{1,2}/\d{1,2}/\d{4} \d{1,2}:\d{2} [AP]M)\s{2,}(?P<file_size>\d+)\s+"
    r"<a href=\"(?P<link>[^\"]+)\">(?P<filename>[^<]+)"
)

__nemweb_line_match_2 = re.compile(
    r"(?P<modified_date>\d{1,2}/\d{1,2}/\d{4}\s+\d{1,2}:\d{2}\s+[AP]M)\s+(?P<file_size>\d+)"
    r"\s+<a href=\"(?P<link>[^\"]+)\">(?P<filename>[^<]+)"
)

# AEMO files have a created timestamp in their filenames. This extracts it.
_aemo_created_date_match = re.compile(r"\_(?P<date_created>\d{12})\_")


def parse_dirlisting_datetime(datetime_string: str | datetime) -> datetime | None:
    """Parses dates from directory listings. Primarily used for modified time"""

    # sometimes it already parses via pydantic
    if isinstance(datetime_string, datetime):
        return datetime_string

    datetime_string = strip_double_spaces(datetime_string.strip())

    if not datetime_string:
        logger.error("No dirlisting datetime string")

    # Wednesday, December 28, 2022 9:10
    _FORMAT_STRINGS = ["%A, %B %d, %Y %I:%M %p", "%A, %B %d, %Y %I:%M", "%m/%d/%Y %I:%M %p", ""]

    datetime_parsed: datetime | None = None

    for _fs in _FORMAT_STRINGS:
        try:
            datetime_parsed = datetime.strptime(datetime_string, _fs)
        except ValueError:
            pass

    if not datetime_string:
        logger.error(f"Error parsing dirlisting datetime string: {datetime_string}")

    return datetime_parsed


class DirlistingEntryType(Enum):
    file = "file"
    directory = "directory"


class DirlistingEntry(BaseConfig):
    filename: Path
    link: str
<<<<<<< HEAD
    modified_date: datetime | None = None
    aemo_interval_date: datetime | None = None
    file_size: int | None = None
=======
    modified_date: datetime
    aemo_interval_date: datetime | None
    file_size: int | None
>>>>>>> add50d3e
    entry_type: DirlistingEntryType = DirlistingEntryType.file

    _validate_modified_date = validator("modified_date", allow_reuse=True, pre=True)(parse_dirlisting_datetime)

    # TODO[pydantic]: We couldn't refactor the `validator`, please replace it by `field_validator` manually.
    # Check https://docs.pydantic.dev/dev-v2/migration/#changes-to-validators for more information.
    @validator("aemo_interval_date", always=True)
    def _validate_aemo_created_date(cls, value: Any, values: dict[str, Any]) -> datetime | None:
        if value:
            raise Exception("aemGo_interval_date is derived, not set")

        # no need to check if this exists since ValidationError will occur if not
        _filename_value: Path = values["filename"]
        aemo_dt = None

        if _filename_value.suffix.lower() not in [".zip", ".csv"]:
            return None

        try:
            aemo_dt = parse_aemo_filename(str(_filename_value))
        except Exception as e:
            logger.info(f"Error parsing aemo datetime: {e}")
            return None

        return aemo_dt.date

<<<<<<< HEAD
    @field_validator("file_size", mode="before")
    @classmethod
    def _parse_dirlisting_filesize(cls, value: str | int | float) -> int | None:
=======
    @validator("file_size", allow_reuse=True, pre=True)
    def _parse_dirlisting_filesize(cls, value: str | int | float) -> str | int | float | None:
>>>>>>> add50d3e
        if is_number(value):
            return value

        return None

    # TODO[pydantic]: We couldn't refactor the `validator`, please replace it by `field_validator` manually.
    # Check https://docs.pydantic.dev/dev-v2/migration/#changes-to-validators for more information.
    @validator("entry_type", always=True)
    def _validate_entry_type(cls, value: Any, values: dict[str, Any]) -> DirlistingEntryType:
        if not values["file_size"]:
            return DirlistingEntryType.directory

        if values["link"].endswith("/"):
            return DirlistingEntryType.directory

        return DirlistingEntryType.file


class DirectoryListing(BaseConfig):
    url: str
    timezone: str | None = None
    entries: list[DirlistingEntry] = []

    @property
    def count(self) -> int:
        return len(self.entries)

    @property
    def file_count(self) -> int:
        return len(self.get_files())

    @property
    def directory_count(self) -> int:
        return len(self.get_directories())

    def apply_date_range(self, date_range: CrawlDateRange) -> None:
        self.entries = list(
            filter(
                lambda x: x.modified_date and x.modified_date > date_range.start and x.modified_date < date_range.end,
                self.entries,
            )
        )

    def apply_limit(self, limit: int) -> None:
        """Limit to most recent files"""
        self.entries = list(reversed(self.get_files()))[:limit]

    def apply_filter(self, pattern: str) -> None:
        self.entries = list(filter(lambda x: re.match(pattern, x.link), self.entries))

    def get_files(self) -> list[DirlistingEntry]:
        return list(
            filter(
                lambda x: x.entry_type == DirlistingEntryType.file
                and (str(x.filename).lower().endswith(".zip") or str(x.filename).lower().endswith(".csv")),
                self.entries,
            )
        )

    def get_directories(self) -> list[DirlistingEntry]:
        return list(filter(lambda x: x.entry_type == DirlistingEntryType.directory, self.entries))

    def get_most_recent_files(self, reverse: bool = True, limit: int | None = None) -> list[DirlistingEntry]:
        obtained_files = self.get_files()

        if not obtained_files:
            return []

        _entries = sorted(obtained_files, key=attrgetter("modified_date"), reverse=reverse)

        if not limit:
            self.entries = _entries
            return _entries

        self.entries = _entries[:limit]

        return self.entries

    def get_files_modified_in(self, intervals: list[datetime]) -> list[DirlistingEntry]:
        return list(filter(lambda x: x.modified_date in intervals, self.entries))

    def get_files_aemo_intervals(self, intervals: list[datetime]) -> list[DirlistingEntry]:
        return list(filter(lambda x: x.aemo_interval_date in intervals, self.entries))

    def get_files_modified_since(self, modified_date: datetime) -> list[DirlistingEntry]:
        modified_since: list[DirlistingEntry] = []

        if self.timezone:
            # sanity check the timezone before filter
            try:
                ZoneInfo(self.timezone)
            except ValueError:
                raise Exception(f"Invalid dirlisting timezone: {self.timezone}") from None

            modified_since = list(
                filter(
                    lambda x: x.modified_date > modified_date,
                    self.get_files(),
                )
            )
        else:
            modified_since = list(filter(lambda x: x.modified_date > modified_date, self.get_files()))

        return modified_since


def parse_dirlisting_line(dirlisting_line: str) -> DirlistingEntry | None:
    """Parses a single line from a dirlisting page"""
    if not dirlisting_line:
        return None

    for _match in [__iis_line_match, __nemweb_line_match_2]:
        matches = _match.search(dirlisting_line)

        if not matches:
            continue

        not_empty = len([i for i in matches.groupdict() if i]) == 4

        if not_empty:
            break

    model: DirlistingEntry | None = None

    if not matches:
        logger.error(f"Could not match dirlisting line: {dirlisting_line}")
        return None

    try:
        model = DirlistingEntry(**matches.groupdict())
    except ValidationError as e:
        logger.error(f"Error in validating dirlisting line: {e}")
    except ValueError as e:
        logger.error(f"Error parsing dirlisting line: {e}")

    return model


def get_dirlisting(url: str, timezone: str | None = None) -> DirectoryListing:
    """Parse a directory listng into a list of DirlistingEntry models"""
    dirlisting_content = url_downloader(url)

    resp = pq(dirlisting_content.decode("utf-8"))

    _dirlisting_models: list[DirlistingEntry] = []

    pre_area = resp("pre")

    if not pre_area:
        raise Exception("Invalid directory listing: no pre or bad html")

    for i in [i for i in pre_area.html().split("<br/>") if i]:
        # it catches the containing block so skip those
        if not i:
            continue

        if "pre>" in i:
            continue

        if "To Parent Directory" in i:
            continue

        dirlisting_line = html.unescape(i.strip())

        model = parse_dirlisting_line(dirlisting_line)

        if model:
            # append the base URL to the model link
            model.link = urljoin(url, model.link)

            _dirlisting_models.append(model)

    listing_model = DirectoryListing(url=url, timezone=timezone, entries=_dirlisting_models)

    logger.debug(f"Got back {len(listing_model.entries)} models")

    return listing_model


# debug entry point
if __name__ == "__main__":
    url = "https://data.wa.aemo.com.au/public/market-data/wemde/tradingReport/tradingDayReport/previous/"

    dirlisting = get_dirlisting(url, timezone="Australia/Perth")

    print(dirlisting.entries[0])<|MERGE_RESOLUTION|>--- conflicted
+++ resolved
@@ -21,7 +21,7 @@
 from urllib.parse import urljoin
 from zoneinfo import ZoneInfo
 
-from pydantic import ValidationError, field_validator, validator
+from pydantic import ValidationError, validator
 from pyquery import PyQuery as pq
 
 from opennem.core.downloader import url_downloader
@@ -88,15 +88,9 @@
 class DirlistingEntry(BaseConfig):
     filename: Path
     link: str
-<<<<<<< HEAD
-    modified_date: datetime | None = None
-    aemo_interval_date: datetime | None = None
-    file_size: int | None = None
-=======
     modified_date: datetime
     aemo_interval_date: datetime | None
     file_size: int | None
->>>>>>> add50d3e
     entry_type: DirlistingEntryType = DirlistingEntryType.file
 
     _validate_modified_date = validator("modified_date", allow_reuse=True, pre=True)(parse_dirlisting_datetime)
@@ -123,14 +117,8 @@
 
         return aemo_dt.date
 
-<<<<<<< HEAD
-    @field_validator("file_size", mode="before")
-    @classmethod
-    def _parse_dirlisting_filesize(cls, value: str | int | float) -> int | None:
-=======
     @validator("file_size", allow_reuse=True, pre=True)
     def _parse_dirlisting_filesize(cls, value: str | int | float) -> str | int | float | None:
->>>>>>> add50d3e
         if is_number(value):
             return value
 
