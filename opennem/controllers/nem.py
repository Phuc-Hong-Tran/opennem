--- conflicted
+++ resolved
@@ -4,11 +4,7 @@
 """
 
 import logging
-<<<<<<< HEAD
-from dataclasses import asdict
-=======
 from datetime import datetime
->>>>>>> add50d3e
 from typing import Any
 
 import pandas as pd
@@ -43,95 +39,6 @@
 # Helpers
 
 
-<<<<<<< HEAD
-def unit_scada_generate_facility_scada(
-    records: list[dict[str, Any] | MMSBaseClass],
-    network: NetworkSchema = NetworkNEM,
-    interval_field: str = "settlementdate",
-    facility_code_field: str = "duid",
-    power_field: str = "scadavalue",
-    energy_field: str | None = None,
-    is_forecast: bool = False,
-    primary_key_track: bool = True,
-) -> list[dict]:
-    """@NOTE method deprecated"""
-    primary_keys = []
-    return_records = []
-
-    if not records:
-        return []
-
-    fields = ""
-
-    first_record = records[0]
-
-    if isinstance(first_record, MMSBaseClass):
-        first_record = asdict(first_record)  # type: ignore
-
-    try:
-        fields = ", ".join([f"'{i}'" for i in list(first_record.keys())])
-    except Exception as e:
-        logger.error(f"Fields error: {e}")
-        pass
-
-    for row in records:
-        # cast it all to dicts
-        if isinstance(row, MMSBaseClass):
-            row = asdict(row)  # type: ignore
-
-        if interval_field not in row:
-            raise Exception(f"No such field: '{interval_field}'. Fields: {fields}. Data: {row}")
-
-        trading_interval = row[interval_field]
-
-        if facility_code_field not in row:
-            raise Exception(f"No such facility field: {facility_code_field}. Fields: {fields}")
-
-        facility_code = row[facility_code_field]
-
-        energy_quantity: float | None = None
-
-        if energy_field:
-            if energy_field not in row:
-                raise Exception(f"No energy field: {energy_field}. Fields: {fields}")
-
-            energy_quantity = clean_float(row[energy_field])
-
-        power_quantity: float | None = None
-
-        if power_field not in row:
-            raise Exception(f"No suck power field: {power_field}. Fields: {fields}")
-
-        power_quantity = clean_float(row[power_field])
-
-        # should we track primary keys to remove duplicates?
-        # @NOTE this does occur sometimes especially on large
-        # imports of data from large sets
-        if primary_key_track:
-            pk = (trading_interval, network.code, facility_code)
-
-            if pk in primary_keys:
-                continue
-
-            primary_keys.append(pk)
-
-        __rec = {
-            "network_id": network.code,
-            "trading_interval": trading_interval,
-            "facility_code": facility_code,
-            "generated": power_quantity,
-            "eoi_quantity": energy_quantity,
-            "is_forecast": is_forecast,
-            "energy_quality_flag": 0,
-        }
-
-        return_records.append(__rec)
-
-    return return_records
-
-
-=======
->>>>>>> add50d3e
 def generate_facility_scada(
     records: list[dict[str, Any] | MMSBaseClass],
     network: NetworkSchema = NetworkNEM,
@@ -167,11 +74,7 @@
     df.generated = pd.to_numeric(df.generated)
 
     # fill in energies
-<<<<<<< HEAD
-    df["eoi_quantity"] = df.generated / (network.interval_size / 60)
-=======
     df["eoi_quantity"] = df.generated / (60 / network.interval_size)
->>>>>>> add50d3e
 
     df = df[FACILITY_SCADA_COLUMN_NAMES]
 
@@ -197,10 +100,7 @@
     network: NetworkSchema = NetworkNEM,
     limit: int = 0,
 ) -> list[dict]:
-<<<<<<< HEAD
-=======
     datetime.now()
->>>>>>> add50d3e
     primary_keys = []
     return_records = []
 
@@ -328,11 +228,7 @@
         records_to_store.append(
             {
                 "network_id": "NEM",
-<<<<<<< HEAD
-                "network_region": record["regionid"],
-=======
                 "network_region": record.get("regionid"),
->>>>>>> add50d3e
                 "trading_interval": trading_interval,
                 price_field: record["rrp"],
             }
